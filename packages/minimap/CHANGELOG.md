--- conflicted
+++ resolved
@@ -1,14 +1,11 @@
 # @reactflow/minimap
 
-<<<<<<< HEAD
-=======
 ## 11.2.2
 
 ### Patch Changes
 
 - [`7ece618d`](https://github.com/wbkd/react-flow/commit/7ece618d94b76183c1ecd45b16f6ab168168351b) Thanks [@](https://github.com/lounsbrough)! - Fix minimap node position
 
->>>>>>> 4eef4f91
 ## 11.2.1
 
 ### Patch Changes
