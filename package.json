{
  "name": "react-flow-renderer",
<<<<<<< HEAD
  "version": "10.0.0-next.17",
=======
  "version": "10.0.0-next.16",
>>>>>>> 7ffad777
  "engines": {
    "node": ">=12"
  },
  "main": "dist/ReactFlow.js",
  "module": "dist/ReactFlow.esm.js",
  "types": "dist/index.d.ts",
  "license": "MIT",
  "repository": {
    "type": "git",
    "url": "https://github.com/wbkd/react-flow.git"
  },
  "scripts": {
    "build": "rollup -c --environment NODE_ENV:production && postcss src/*.css --dir dist",
    "start": "rollup -w -c",
    "start:examples": "cd example && npm start",
    "build:examples": "cd example && npm run build",
    "start:testserver": "npm run build && npm run start:examples",
    "build:dev": "npm install && npm run build && cd example && npm install && npm run build",
    "dev:wait": "start-server-and-test start:testserver http-get://localhost:3000",
    "test": "BROWSER=none npm run dev:wait test:chrome",
    "test:chrome": "cypress run --browser chrome --headless",
    "test:firefox": "cypress run --browser firefox",
    "test:all": "npm run test:chrome && npm run test:firefox",
    "cypress": "npm run dev:wait cy:open",
    "cy:open": "cypress open",
    "release": "npm run test && release-it",
    "release:notest": "release-it",
    "release:next": "release-it --preRelease=next --no-git"
  },
  "dependencies": {
    "@babel/runtime": "^7.15.4",
    "@types/d3": "^7.0.0",
    "@types/react-redux": "^7.1.19",
    "classcat": "^5.0.3",
    "d3-selection": "^3.0.0",
    "d3-zoom": "^3.0.0",
    "react-draggable": "^4.4.4",
    "react-redux": "^7.2.5",
    "redux": "^4.1.1",
    "redux-thunk": "^2.3.0",
    "zustand": "^3.5.13"
  },
  "devDependencies": {
    "@babel/core": "^7.15.8",
    "@babel/plugin-transform-runtime": "^7.15.8",
    "@babel/preset-env": "^7.15.8",
    "@babel/preset-react": "^7.14.5",
    "@rollup/plugin-babel": "^5.3.0",
    "@rollup/plugin-commonjs": "^21.0.0",
    "@rollup/plugin-node-resolve": "^13.0.5",
    "@rollup/plugin-replace": "^3.0.0",
    "@svgr/rollup": "^5.5.0",
    "@types/redux": "^3.6.31",
    "@types/resize-observer-browser": "^0.1.6",
    "@welldone-software/why-did-you-render": "^6.2.1",
    "autoprefixer": "^10.3.6",
    "babel-preset-react-app": "^10.0.0",
    "cypress": "^8.5.0",
    "postcss": "^8.3.9",
    "postcss-cli": "^9.0.1",
    "postcss-nested": "^5.0.6",
    "prettier": "2.4.1",
    "prop-types": "^15.7.2",
    "react": "^17.0.2",
    "react-dom": "^17.0.2",
    "release-it": "^14.11.6",
    "rollup": "^2.58.0",
    "rollup-plugin-bundle-size": "^1.0.3",
    "rollup-plugin-livereload": "^2.0.5",
    "rollup-plugin-postcss": "^4.0.1",
    "rollup-plugin-serve": "^1.1.0",
    "rollup-plugin-typescript2": "^0.30.0",
    "start-server-and-test": "^1.14.0",
    "typescript": "^4.4.3"
  },
  "peerDependencies": {
    "react": "16 || 17",
    "react-dom": "16 || 17"
  },
  "files": [
    "dist",
    "nocss"
  ]
}<|MERGE_RESOLUTION|>--- conflicted
+++ resolved
@@ -1,10 +1,6 @@
 {
   "name": "react-flow-renderer",
-<<<<<<< HEAD
-  "version": "10.0.0-next.17",
-=======
   "version": "10.0.0-next.16",
->>>>>>> 7ffad777
   "engines": {
     "node": ">=12"
   },
