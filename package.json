--- conflicted
+++ resolved
@@ -1,10 +1,6 @@
 {
   "name": "react-flow-renderer",
-<<<<<<< HEAD
-  "version": "10.2.3-next.3",
-=======
   "version": "10.2.3",
->>>>>>> 79dc2dd1
   "engines": {
     "node": ">=14"
   },
