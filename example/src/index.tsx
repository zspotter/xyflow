import React, { ChangeEvent } from 'react';
import ReactDOM from 'react-dom';
import { BrowserRouter as Router, Route, Switch, withRouter } from 'react-router-dom';

import Basic from './Basic';
<<<<<<< HEAD
=======
import CustomNode from './CustomNode';
import Stress from './Stress';
import Interaction from './Interaction';
import Empty from './Empty';
import Edges from './Edges';
import Validation from './Validation';
import Provider from './Provider';
import Hidden from './Hidden';
import EdgeTypes from './EdgeTypes';
import CustomConnectionLine from './CustomConnectionLine';
import FloatingEdges from './FloatingEdges';
import NodeTypeChange from './NodeTypeChange';
import NodeTypesObjectChange from './NodeTypesObjectChange';
import UpdatableEdge from './UpdatableEdge';
>>>>>>> 11ff5eca
import UpdateNode from './UpdateNode';
import Stress from './Stress';
import CustomNode from './CustomNode';

import './index.css';

const routes = [
  {
    path: '/basic',
    component: Basic,
  },
  {
<<<<<<< HEAD
=======
    path: '/empty',
    component: Empty,
  },
  {
    path: '/hidden',
    component: Hidden,
  },
  {
    path: '/edge-types',
    component: EdgeTypes,
  },
  {
    path: '/custom-connectionline',
    component: CustomConnectionLine,
  },
  {
    path: '/floating-edges',
    component: FloatingEdges,
  },
  {
    path: '/nodetype-change',
    component: NodeTypeChange,
  },
  {
    path: '/nodetypesobject-change',
    component: NodeTypesObjectChange,
  },
  {
    path: '/updatable-edge',
    component: UpdatableEdge,
  },
  {
>>>>>>> 11ff5eca
    path: '/update-node',
    component: UpdateNode,
  },
  {
    path: '/stress',
    component: Stress,
  },
  {
    path: '/custom-node',
    component: CustomNode,
  },
];

const Header = withRouter(({ history, location }) => {
  const onChange = (event: ChangeEvent<HTMLSelectElement>) => history.push(event.target.value);

  return (
    <header>
      <a className="logo" href="https://github.com/wbkd/react-flow">
        React Flow Dev
      </a>
      <select defaultValue={location.pathname} onChange={onChange}>
        {routes.map((route) => (
          <option value={route.path} key={route.path}>
            {route.path === '/' ? 'overview' : route.path.substr(1, route.path.length)}
          </option>
        ))}
      </select>
    </header>
  );
});

ReactDOM.render(
  <Router forceRefresh={true}>
    <Header />
    <Switch>
      {routes.map((route) => (
        <Route exact path={route.path} render={() => <route.component />} key={route.path} />
      ))}
    </Switch>
  </Router>,
  document.getElementById('root')
);<|MERGE_RESOLUTION|>--- conflicted
+++ resolved
@@ -3,26 +3,10 @@
 import { BrowserRouter as Router, Route, Switch, withRouter } from 'react-router-dom';
 
 import Basic from './Basic';
-<<<<<<< HEAD
-=======
-import CustomNode from './CustomNode';
-import Stress from './Stress';
-import Interaction from './Interaction';
-import Empty from './Empty';
-import Edges from './Edges';
-import Validation from './Validation';
-import Provider from './Provider';
-import Hidden from './Hidden';
-import EdgeTypes from './EdgeTypes';
-import CustomConnectionLine from './CustomConnectionLine';
-import FloatingEdges from './FloatingEdges';
-import NodeTypeChange from './NodeTypeChange';
-import NodeTypesObjectChange from './NodeTypesObjectChange';
-import UpdatableEdge from './UpdatableEdge';
->>>>>>> 11ff5eca
 import UpdateNode from './UpdateNode';
 import Stress from './Stress';
 import CustomNode from './CustomNode';
+import FloatingEdges from './FloatingEdges';
 
 import './index.css';
 
@@ -32,41 +16,6 @@
     component: Basic,
   },
   {
-<<<<<<< HEAD
-=======
-    path: '/empty',
-    component: Empty,
-  },
-  {
-    path: '/hidden',
-    component: Hidden,
-  },
-  {
-    path: '/edge-types',
-    component: EdgeTypes,
-  },
-  {
-    path: '/custom-connectionline',
-    component: CustomConnectionLine,
-  },
-  {
-    path: '/floating-edges',
-    component: FloatingEdges,
-  },
-  {
-    path: '/nodetype-change',
-    component: NodeTypeChange,
-  },
-  {
-    path: '/nodetypesobject-change',
-    component: NodeTypesObjectChange,
-  },
-  {
-    path: '/updatable-edge',
-    component: UpdatableEdge,
-  },
-  {
->>>>>>> 11ff5eca
     path: '/update-node',
     component: UpdateNode,
   },
@@ -77,6 +26,10 @@
   {
     path: '/custom-node',
     component: CustomNode,
+  },
+  {
+    path: '/floating-edges',
+    component: FloatingEdges,
   },
 ];
 
