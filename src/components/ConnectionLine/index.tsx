--- conflicted
+++ resolved
@@ -27,17 +27,15 @@
   CustomConnectionLineComponent?: ConnectionLineComponent;
 }
 
-<<<<<<< HEAD
 const selector = (s: ReactFlowState) => ({ nodeInternals: s.nodeInternals, transform: s.transform });
-=======
-const getSourceHandle = (handleId: ElementId | null, sourceNode: Node, connectionHandleType: HandleType) => {
+
+const getSourceHandle = (handleId: string | null, sourceNode: NodeInternalsItem, connectionHandleType: HandleType) => {
   const handleTypeInverted = connectionHandleType === 'source' ? 'target' : 'source';
   const handleBound =
-    sourceNode.__rf.handleBounds[connectionHandleType] || sourceNode.__rf.handleBounds[handleTypeInverted];
+    sourceNode.handleBounds?.[connectionHandleType] || sourceNode.handleBounds?.[handleTypeInverted];
 
-  return handleId ? handleBound.find((d: HandleElement) => d.id === handleId) : handleBound[0];
+  return handleId ? handleBound?.find((d: HandleElement) => d.id === handleId) : handleBound?.[0];
 };
->>>>>>> 31b379c8
 
 export default ({
   connectionNodeId,
@@ -54,33 +52,22 @@
   const handleId = connectionHandleId;
 
   const { nodeInternals, transform } = useStore(selector, shallow);
-  const sourceNodeInternals = useRef<NodeInternalsItem | undefined>(nodeInternals.get(nodeId));
-  const sourceNode = useRef<Node | undefined>(nodeInternals.get(nodeId));
+  const sourceNode = useRef<NodeInternalsItem | undefined>(nodeInternals.get(nodeId));
 
   if (
     !sourceNode.current ||
-    !sourceNodeInternals.current ||
+    !sourceNode.current ||
     !isConnectable ||
-    !sourceNodeInternals.current.handleBounds?.[connectionHandleType]
+    !sourceNode.current.handleBounds?.[connectionHandleType]
   ) {
     return null;
   }
 
-<<<<<<< HEAD
-  const sourceHandle = handleId
-    ? sourceNodeInternals.current.handleBounds[connectionHandleType]!.find((d: HandleElement) => d.id === handleId)
-    : sourceNodeInternals.current.handleBounds[connectionHandleType]![0];
-  const sourceHandleX = sourceHandle ? sourceHandle.x + sourceHandle.width / 2 : sourceNodeInternals.current.width! / 2;
-  const sourceHandleY = sourceHandle ? sourceHandle.y + sourceHandle.height / 2 : sourceNodeInternals.current.height!;
-  const sourceX = sourceNodeInternals.current.positionAbsolute!.x + sourceHandleX;
-  const sourceY = sourceNodeInternals.current.positionAbsolute!.y + sourceHandleY;
-=======
-  const sourceHandle = getSourceHandle(handleId, sourceNode, connectionHandleType);
-  const sourceHandleX = sourceHandle ? sourceHandle.x + sourceHandle.width / 2 : sourceNode.__rf.width / 2;
-  const sourceHandleY = sourceHandle ? sourceHandle.y + sourceHandle.height / 2 : sourceNode.__rf.height;
-  const sourceX = sourceNode.__rf.position.x + sourceHandleX;
-  const sourceY = sourceNode.__rf.position.y + sourceHandleY;
->>>>>>> 31b379c8
+  const sourceHandle = getSourceHandle(handleId, sourceNode.current, connectionHandleType);
+  const sourceHandleX = sourceHandle ? sourceHandle.x + sourceHandle.width / 2 : (sourceNode.current?.width ?? 0) / 2;
+  const sourceHandleY = sourceHandle ? sourceHandle.y + sourceHandle.height / 2 : sourceNode.current?.height ?? 0;
+  const sourceX = sourceNode.current.positionAbsolute!.x + sourceHandleX;
+  const sourceY = sourceNode.current.positionAbsolute!.y + sourceHandleY;
 
   const targetX = (connectionPositionX - transform[0]) / transform[2];
   const targetY = (connectionPositionY - transform[1]) / transform[2];
