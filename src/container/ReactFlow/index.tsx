--- conflicted
+++ resolved
@@ -26,12 +26,9 @@
   OnConnectStopFunc,
   OnConnectEndFunc,
   TranslateExtent,
-<<<<<<< HEAD
-  OnEdgeUpdateFunc,
-=======
   KeyCode,
   PanOnScrollMode,
->>>>>>> 79b48c96
+  OnEdgeUpdateFunc,
 } from '../../types';
 
 import '../../style.css';
