--- conflicted
+++ resolved
@@ -1,452 +1,3 @@
-<<<<<<< HEAD
-import React, { CSSProperties, MouseEvent as ReactMouseEvent, HTMLAttributes, ReactNode } from 'react';
-import { Selection as D3Selection, ZoomBehavior } from 'd3';
-
-export type ElementId = string;
-
-export type FlowElement<T = any> = Node<T> | Edge<T>;
-
-export type Elements<T = any> = Array<FlowElement<T>>;
-
-export type Transform = [number, number, number];
-
-export enum Position {
-  Left = 'left',
-  Top = 'top',
-  Right = 'right',
-  Bottom = 'bottom',
-}
-
-export interface XYPosition {
-  x: number;
-  y: number;
-}
-
-export interface Dimensions {
-  width: number;
-  height: number;
-}
-
-export interface Rect extends Dimensions, XYPosition {}
-
-export interface Box extends XYPosition {
-  x2: number;
-  y2: number;
-}
-
-export type SnapGrid = [number, number];
-
-export interface Node<T = any> {
-  id: ElementId;
-  position: XYPosition;
-  type?: string;
-  __rf?: any;
-  data?: T;
-  style?: CSSProperties;
-  className?: string;
-  targetPosition?: Position;
-  sourcePosition?: Position;
-  isHidden?: boolean;
-  draggable?: boolean;
-  selectable?: boolean;
-  connectable?: boolean;
-  dragHandle?: string;
-}
-
-export enum ArrowHeadType {
-  Arrow = 'arrow',
-  ArrowClosed = 'arrowclosed',
-}
-
-export interface Edge<T = any> {
-  id: ElementId;
-  type?: string;
-  source: ElementId;
-  target: ElementId;
-  sourceHandle?: ElementId | null;
-  targetHandle?: ElementId | null;
-  label?: string | ReactNode;
-  labelStyle?: CSSProperties;
-  labelShowBg?: boolean;
-  labelBgStyle?: CSSProperties;
-  labelBgPadding?: [number, number];
-  labelBgBorderRadius?: number;
-  style?: CSSProperties;
-  animated?: boolean;
-  arrowHeadType?: ArrowHeadType;
-  isHidden?: boolean;
-  data?: T;
-  className?: string;
-}
-
-export enum BackgroundVariant {
-  Lines = 'lines',
-  Dots = 'dots',
-}
-
-export type HandleType = 'source' | 'target';
-
-export type NodeTypesType = { [key: string]: ReactNode };
-
-export type EdgeTypesType = NodeTypesType;
-
-export interface SelectionRect extends Rect {
-  startX: number;
-  startY: number;
-  draw: boolean;
-}
-
-export interface WrapEdgeProps<T = any> {
-  id: ElementId;
-  className?: string;
-  type: string;
-  data?: T;
-  onClick?: (event: React.MouseEvent, edge: Edge) => void;
-  onEdgeDoubleClick?: (event: React.MouseEvent, edge: Edge) => void;
-  selected: boolean;
-  animated?: boolean;
-  label?: string | ReactNode;
-  labelStyle?: CSSProperties;
-  labelShowBg?: boolean;
-  labelBgStyle?: CSSProperties;
-  labelBgPadding?: [number, number];
-  labelBgBorderRadius?: number;
-  style?: CSSProperties;
-  arrowHeadType?: ArrowHeadType;
-  source: ElementId;
-  target: ElementId;
-  sourceHandleId: ElementId | null;
-  targetHandleId: ElementId | null;
-  sourceX: number;
-  sourceY: number;
-  targetX: number;
-  targetY: number;
-  sourcePosition: Position;
-  targetPosition: Position;
-  elementsSelectable?: boolean;
-  markerEndId?: string;
-  isHidden?: boolean;
-  handleEdgeUpdate: boolean;
-  onConnectEdge: OnConnectFunc;
-  onContextMenu?: (event: React.MouseEvent, edge: Edge) => void;
-  onMouseEnter?: (event: React.MouseEvent, edge: Edge) => void;
-  onMouseMove?: (event: React.MouseEvent, edge: Edge) => void;
-  onMouseLeave?: (event: React.MouseEvent, edge: Edge) => void;
-  edgeUpdaterRadius?: number;
-  onEdgeUpdateStart?: (event: React.MouseEvent, edge: Edge, handleType: HandleType) => void;
-  onEdgeUpdateEnd?: (event: MouseEvent, edge: Edge, handleType: HandleType) => void;
-}
-
-export interface EdgeProps<T = any> {
-  id: ElementId;
-  source: ElementId;
-  target: ElementId;
-  sourceX: number;
-  sourceY: number;
-  targetX: number;
-  targetY: number;
-  selected?: boolean;
-  animated?: boolean;
-  sourcePosition: Position;
-  targetPosition: Position;
-  label?: string | ReactNode;
-  labelStyle?: CSSProperties;
-  labelShowBg?: boolean;
-  labelBgStyle?: CSSProperties;
-  labelBgPadding?: [number, number];
-  labelBgBorderRadius?: number;
-  style?: CSSProperties;
-  arrowHeadType?: ArrowHeadType;
-  markerEndId?: string;
-  data?: T;
-  sourceHandleId?: ElementId | null;
-  targetHandleId?: ElementId | null;
-}
-export interface EdgeSmoothStepProps<T = any> extends EdgeProps<T> {
-  borderRadius?: number;
-}
-
-export interface EdgeTextProps extends HTMLAttributes<SVGElement> {
-  x: number;
-  y: number;
-  label?: string | ReactNode;
-  labelStyle?: CSSProperties;
-  labelShowBg?: boolean;
-  labelBgStyle?: CSSProperties;
-  labelBgPadding?: [number, number];
-  labelBgBorderRadius?: number;
-}
-
-export interface NodeProps<T = any> {
-  id: ElementId;
-  type: string;
-  data: T;
-  selected: boolean;
-  isConnectable: boolean;
-  xPos?: number;
-  yPos?: number;
-  targetPosition?: Position;
-  sourcePosition?: Position;
-  isDragging?: boolean;
-  dragHandle?: string;
-}
-
-export interface NodeComponentProps<T = any> {
-  id: ElementId;
-  type: string;
-  data: T;
-  selected?: boolean;
-  isConnectable: boolean;
-  transform?: Transform;
-  xPos?: number;
-  yPos?: number;
-  targetPosition?: Position;
-  sourcePosition?: Position;
-  onClick?: (node: Node) => void;
-  onNodeDoubleClick?: (node: Node) => void;
-  onMouseEnter?: (node: Node) => void;
-  onMouseMove?: (node: Node) => void;
-  onMouseLeave?: (node: Node) => void;
-  onContextMenu?: (node: Node) => void;
-  onNodeDragStart?: (node: Node) => void;
-  onNodeDrag?: (node: Node) => void;
-  onNodeDragStop?: (node: Node) => void;
-  style?: CSSProperties;
-  isDragging?: boolean;
-  dragHandle?: string;
-}
-
-export interface WrapNodeProps<T = any> {
-  id: ElementId;
-  type: string;
-  data: T;
-  selected: boolean;
-  scale: number;
-  xPos: number;
-  yPos: number;
-  isSelectable: boolean;
-  isDraggable: boolean;
-  isConnectable: boolean;
-  selectNodesOnDrag: boolean;
-  onClick?: (event: ReactMouseEvent, node: Node) => void;
-  onNodeDoubleClick?: (event: ReactMouseEvent, node: Node) => void;
-  onMouseEnter?: (event: ReactMouseEvent, node: Node) => void;
-  onMouseMove?: (event: ReactMouseEvent, node: Node) => void;
-  onMouseLeave?: (event: ReactMouseEvent, node: Node) => void;
-  onContextMenu?: (event: ReactMouseEvent, node: Node) => void;
-  onNodeDragStart?: (event: ReactMouseEvent, node: Node) => void;
-  onNodeDrag?: (event: ReactMouseEvent, node: Node) => void;
-  onNodeDragStop?: (event: ReactMouseEvent, node: Node) => void;
-  style?: CSSProperties;
-  className?: string;
-  sourcePosition?: Position;
-  targetPosition?: Position;
-  isHidden?: boolean;
-  isInitialized?: boolean;
-  snapToGrid?: boolean;
-  snapGrid?: SnapGrid;
-  isDragging?: boolean;
-  resizeObserver: ResizeObserver | null;
-  dragHandle?: string;
-}
-
-export type FitViewParams = {
-  padding?: number;
-  includeHiddenNodes?: boolean;
-  minZoom?: number;
-  maxZoom?: number;
-  duration?: number;
-};
-
-export type FlowExportObject<T = any> = {
-  elements: Elements<T>;
-  position: [number, number];
-  zoom: number;
-};
-
-export type FitViewFunc = (fitViewOptions?: FitViewParams, duration?: number) => void;
-export type ProjectFunc = (position: XYPosition) => XYPosition;
-export type ToObjectFunc<T = any> = () => FlowExportObject<T>;
-
-export type OnLoadParams<T = any> = {
-  zoomIn: () => void;
-  zoomOut: () => void;
-  zoomTo: (zoomLevel: number) => void;
-  fitView: FitViewFunc;
-  project: ProjectFunc;
-  getElements: () => Elements<T>;
-  setTransform: (transform: FlowTransform) => void;
-  toObject: ToObjectFunc<T>;
-};
-
-export type OnLoadFunc<T = any> = (params: OnLoadParams<T>) => void;
-
-export interface Connection {
-  source: ElementId | null;
-  target: ElementId | null;
-  sourceHandle: ElementId | null;
-  targetHandle: ElementId | null;
-}
-
-export enum ConnectionMode {
-  Strict = 'strict',
-  Loose = 'loose',
-}
-
-export enum ConnectionLineType {
-  Bezier = 'default',
-  Straight = 'straight',
-  Step = 'step',
-  SmoothStep = 'smoothstep',
-}
-
-export type ConnectionLineComponentProps = {
-  sourceX: number;
-  sourceY: number;
-  sourcePosition?: Position;
-  targetX: number;
-  targetY: number;
-  targetPosition?: Position;
-  connectionLineStyle?: CSSProperties;
-  connectionLineType: ConnectionLineType;
-  sourceNode?: Node;
-  sourceHandle?: HandleElement;
-};
-
-export type ConnectionLineComponent = React.ComponentType<ConnectionLineComponentProps>;
-
-export type OnConnectFunc = (connection: Connection) => void;
-export type OnConnectStartParams = {
-  nodeId: ElementId | null;
-  handleId: ElementId | null;
-  handleType: HandleType | null;
-};
-export type OnConnectStartFunc = (event: ReactMouseEvent, params: OnConnectStartParams) => void;
-export type OnConnectStopFunc = (event: MouseEvent) => void;
-export type OnConnectEndFunc = (event: MouseEvent) => void;
-
-export type SetConnectionId = {
-  connectionNodeId: ElementId | null;
-  connectionHandleId: ElementId | null;
-  connectionHandleType: HandleType | null;
-};
-
-export interface HandleElement extends XYPosition, Dimensions {
-  id?: ElementId | null;
-  position: Position;
-}
-
-export interface HandleProps {
-  type: HandleType;
-  position: Position;
-  isConnectable?: boolean;
-  onConnect?: OnConnectFunc;
-  isValidConnection?: (connection: Connection) => boolean;
-  id?: ElementId;
-}
-
-export type NodePosUpdate = {
-  id: ElementId;
-  pos: XYPosition;
-};
-
-export type NodeDiffUpdate = {
-  id?: ElementId;
-  diff?: XYPosition;
-  isDragging?: boolean;
-};
-
-export type FlowTransform = {
-  x: number;
-  y: number;
-  zoom: number;
-};
-
-export type TranslateExtent = [[number, number], [number, number]];
-export type NodeExtent = TranslateExtent;
-
-export type KeyCode = number | string;
-
-export enum PanOnScrollMode {
-  Free = 'free',
-  Vertical = 'vertical',
-  Horizontal = 'horizontal',
-}
-
-export interface ZoomPanHelperFunctions {
-  zoomIn: (duration?: number) => void;
-  zoomOut: (duration?: number) => void;
-  zoomTo: (zoomLevel: number, duration?: number) => void;
-  transform: (transform: FlowTransform, duration?: number) => void;
-  fitView: FitViewFunc;
-  setCenter: (x: number, y: number, zoom?: number, duration?: number) => void;
-  fitBounds: (bounds: Rect, padding?: number, duration?: number) => void;
-  project: (position: XYPosition) => XYPosition;
-  initialized: boolean;
-}
-
-export type OnEdgeUpdateFunc<T = any> = (oldEdge: Edge<T>, newConnection: Connection) => void;
-
-export type NodeDimensionUpdate = {
-  id: ElementId;
-  nodeElement: HTMLDivElement;
-  forceUpdate?: boolean;
-};
-
-export type InitD3ZoomPayload = {
-  d3Zoom: ZoomBehavior<Element, unknown>;
-  d3Selection: D3Selection<Element, unknown, null, undefined>;
-  d3ZoomHandler: ((this: Element, event: any, d: unknown) => void) | undefined;
-  transform: Transform;
-};
-
-export interface ReactFlowState {
-  width: number;
-  height: number;
-  transform: Transform;
-  nodes: Node[];
-  edges: Edge[];
-  selectedElements: Elements | null;
-  selectedNodesBbox: Rect;
-
-  d3Zoom: ZoomBehavior<Element, unknown> | null;
-  d3Selection: D3Selection<Element, unknown, null, undefined> | null;
-  d3ZoomHandler: ((this: Element, event: any, d: unknown) => void) | undefined;
-  minZoom: number;
-  maxZoom: number;
-  translateExtent: TranslateExtent;
-  nodeExtent: NodeExtent;
-
-  nodesSelectionActive: boolean;
-  selectionActive: boolean;
-
-  userSelectionRect: SelectionRect;
-
-  connectionNodeId: ElementId | null;
-  connectionHandleId: ElementId | null;
-  connectionHandleType: HandleType | null;
-  connectionPosition: XYPosition;
-  connectionMode: ConnectionMode;
-
-  snapToGrid: boolean;
-  snapGrid: SnapGrid;
-
-  nodesDraggable: boolean;
-  nodesConnectable: boolean;
-  elementsSelectable: boolean;
-
-  multiSelectionActive: boolean;
-
-  reactFlowVersion: string;
-
-  onConnect?: OnConnectFunc;
-  onConnectStart?: OnConnectStartFunc;
-  onConnectStop?: OnConnectStopFunc;
-  onConnectEnd?: OnConnectEndFunc;
-}
-
-export type UpdateNodeInternals = (nodeId: ElementId) => void;
-=======
 export * from './general';
 export * from './nodes';
 export * from './edges';
@@ -454,5 +5,4 @@
 export * from './changes';
 export * from './utils';
 export * from './instance';
-export * from './component-props';
->>>>>>> 2aeac16b
+export * from './component-props';